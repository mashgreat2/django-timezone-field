--- conflicted
+++ resolved
@@ -1,16 +1,5 @@
 [tox]
 envlist =
-<<<<<<< HEAD
-    {py27,py34,py35,py36}-django{18,19,110,111}-{sqlite,postgres},
-    flake8, coverage
-
-[testenv]
-basepython =
-    py27: python2.7
-    py34: python3.4
-    py35: python3.5
-    py36: python3.6
-=======
     coverage-clean,
     py27-{django18,django19,django110,django111}-{sqlite,postgres},
     py34-{django18,django19,django110,django111}-{sqlite,postgres},
@@ -21,19 +10,13 @@
 
 [testenv]
 commands = coverage run --include='*/timezone_field/*' {envbindir}/django-admin.py test tests
->>>>>>> 0dcf8db8
 deps =
     coverage
     django18: django>=1.8,<1.9
     django19: django>=1.9,<1.10
     django110: django>=1.10,<1.11
-<<<<<<< HEAD
-    django111: django>=1.11,<1.12
-    postgres: psycopg2
-=======
     django111: django>=1.11,<2.0
     postgres: psycopg2-binary
->>>>>>> 0dcf8db8
 setenv =
     PYTHONPATH = {toxinidir}
     DJANGO_SETTINGS_MODULE=tests.settings
@@ -50,14 +33,5 @@
 
 [testenv:coverage-report]
 commands =
-<<<<<<< HEAD
-    coverage erase
-    coverage run --include='*/timezone_field/*' {envbindir}/django-admin.py test tests
-deps =
-    coverage
-    django>=1.8,<1.12
-    psycopg2
-=======
     coverage report
-    coverage html
->>>>>>> 0dcf8db8
+    coverage html